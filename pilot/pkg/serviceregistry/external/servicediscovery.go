--- conflicted
+++ resolved
@@ -135,25 +135,6 @@
 	return nil, nil
 }
 
-<<<<<<< HEAD
-// GetServiceAttributes retrieves the custom attributes of a service if it exists.
-func (d *ServiceEntryStore) GetServiceAttributes(hostname model.Hostname) (*model.ServiceAttributes, error) {
-	for _, config := range d.store.ServiceEntries() {
-		serviceEntry := config.Spec.(*networking.ServiceEntry)
-		svcs := convertServices(serviceEntry, config.CreationTimestamp.Time)
-		for _, s := range svcs {
-			if s.Hostname == hostname {
-				return &model.ServiceAttributes{
-					Name:      string(hostname),
-					Namespace: config.Namespace}, nil
-			}
-		}
-	}
-	return nil, fmt.Errorf("service not found")
-}
-
-=======
->>>>>>> 3f88b1d3
 func (d *ServiceEntryStore) getServices() []*model.Service {
 	services := make([]*model.Service, 0)
 	for _, config := range d.store.ServiceEntries() {
